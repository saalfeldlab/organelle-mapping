import logging

import click
import gunpowder as gp
import numpy as np
import yaml

from fly_organelles.model import StandardUnet
from fly_organelles.train import make_train_pipeline, make_data_pipeline

logging.basicConfig(level=logging.INFO)

logger = logging.getLogger(__name__)
# loggp = logging.getLogger("gunpowder.nodes.pad")
# loggp.setLevel(logging.DEBUG)
heads_key = ["final_conv.bias", "final_conv.weight"]

def set_weights(model, weights, old_head, new_head, else_map={}):
    logger.warning(
        f"loading weights old_head {old_head}, new_head: {new_head}"
    )
    for key in weights.keys():
        if key in heads_key:
            logger.warning(f"key: {key}")
            weights[key] = match_heads(weights[key], model.state_dict()[key], old_head, new_head, else_map)
    return weights

def match_heads(checkpoint_weights, current_model_weights, old_head, new_head, else_map={}):
    for new_index,label in enumerate(new_head):
        if label in old_head:
            old_index = old_head.index(label)
            new_value = checkpoint_weights[old_index]
            current_model_weights[new_index] = new_value
            logger.warning(f"matched head for {label}.")
        elif label in else_map.keys():
            old_index = old_head.index(else_map[label])
            new_index = new_head.index(label)
            new_value = checkpoint_weights[old_index]
            current_model_weights[new_index] = new_value
            logger.warning(f"matched head for {label} with {else_map[label]}.")
    
    return current_model_weights



<<<<<<< HEAD
def run(model,iterations, labels, label_weights, datasets,voxel_size = (8, 8, 8),batch_size = 14, l_rate=0.5e-4, log_dir = "logs",  affinities = False, affinities_map = None, min_mask = None ):
=======
def run(model,iterations, labels, label_weights, datasets,voxel_size = (8, 8, 8),batch_size = 14, l_rate=0.5e-4, log_dir = "logs",  affinities = False, affinities_map = None, foreground_factor = 2 ,distance = False):
>>>>>>> 27d90b34
    input_size = gp.Coordinate((178, 178, 178)) * gp.Coordinate(voxel_size)
    output_size = gp.Coordinate((56, 56, 56)) * gp.Coordinate(voxel_size)
    displacement_sigma = gp.Coordinate((24, 24, 24))
    # max_in_request = gp.Coordinate((np.ceil(np.sqrt(sum(input_size**2))),)*len(input_size)) + displacement_sigma * 6
    max_out_request = (
        gp.Coordinate((np.ceil(np.sqrt(sum(output_size**2))),) * len(output_size)) + displacement_sigma * 6
    )
    pad_width_out = output_size / 2.0

    pipeline = make_train_pipeline(
        model,
        labels=labels,
        label_weights=label_weights,
        datasets=datasets,
        pad_width_out=pad_width_out,
        sampling=voxel_size,
        max_out_request=max_out_request,
        displacement_sigma=displacement_sigma,
        input_size=input_size,
        output_size=output_size,
        batch_size=batch_size,
        l_rate= l_rate,
        log_dir=log_dir, 
        affinities = affinities,
        affinities_map = affinities_map,
<<<<<<< HEAD
        min_mask = min_mask,
=======
        foreground_factor = foreground_factor,
        distance=distance,
>>>>>>> 27d90b34
    )

    with gp.build(pipeline) as pp:
        for i in range(iterations):
            request = gp.BatchRequest()
            request.add(gp.ArrayKey("OUTPUT"), output_size, voxel_size=gp.Coordinate(voxel_size))
            request.add(gp.ArrayKey("RAW"), input_size, voxel_size=gp.Coordinate(voxel_size))
            request.add(gp.ArrayKey("LABELS"), output_size, voxel_size=gp.Coordinate(voxel_size))
            request.add(gp.ArrayKey("MASK"), output_size, voxel_size=gp.Coordinate(voxel_size))
            pp.request_batch(request)


@click.command()
@click.argument("data-config", type=click.File("rb"))
@click.argument("iterations", type=int)
@click.option(
    "--labels", "-l", multiple=True, type=str, help="List of labels to train for.", default=["organelle", "all_mem"]
)
@click.option("--label_weights", "-lw", multiple=True, type=float)
def main(data_config, iterations, labels, label_weights=None):
    if not label_weights:
        label_weights = [
            1.0 / len(labels),
        ] * len(labels)
    else:
        if len(label_weights) != len(labels):
            msg = (
                f"If label weights are specified ({type(label_weights)}),"
                f"they need to be of the same length as the list of labels ({len(labels)})"
            )
            raise ValueError(msg)
        normalizer = np.sum(label_weights)
        label_weights = [lw / normalizer for lw in label_weights]
    logger.info(
        f"Running training for the following labels:"
        f"{', '.join([f'{lbl} ({lblw:.4f})' for lbl,lblw in zip(labels,label_weights)])}"
    )
    # with open(yaml_file, "r") as data_yaml:
    datasets = yaml.safe_load(data_config)
    # label_stores, raw_stores, crop_copies = read_data_yaml(data_yaml)
    run(iterations, labels, label_weights, datasets)<|MERGE_RESOLUTION|>--- conflicted
+++ resolved
@@ -43,11 +43,8 @@
 
 
 
-<<<<<<< HEAD
+
 def run(model,iterations, labels, label_weights, datasets,voxel_size = (8, 8, 8),batch_size = 14, l_rate=0.5e-4, log_dir = "logs",  affinities = False, affinities_map = None, min_mask = None ):
-=======
-def run(model,iterations, labels, label_weights, datasets,voxel_size = (8, 8, 8),batch_size = 14, l_rate=0.5e-4, log_dir = "logs",  affinities = False, affinities_map = None, foreground_factor = 2 ,distance = False):
->>>>>>> 27d90b34
     input_size = gp.Coordinate((178, 178, 178)) * gp.Coordinate(voxel_size)
     output_size = gp.Coordinate((56, 56, 56)) * gp.Coordinate(voxel_size)
     displacement_sigma = gp.Coordinate((24, 24, 24))
@@ -73,12 +70,7 @@
         log_dir=log_dir, 
         affinities = affinities,
         affinities_map = affinities_map,
-<<<<<<< HEAD
         min_mask = min_mask,
-=======
-        foreground_factor = foreground_factor,
-        distance=distance,
->>>>>>> 27d90b34
     )
 
     with gp.build(pipeline) as pp:
